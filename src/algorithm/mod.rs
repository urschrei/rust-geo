--- conflicted
+++ resolved
@@ -20,14 +20,9 @@
 pub mod simplifyvw;
 /// Calculates the convex hull of a geometry.
 pub mod convexhull;
-<<<<<<< HEAD
 /// Orients a Polygon's exterior and interior rings.
 pub mod orient;
 /// Returns the extreme indices of a `Polygon`, `MultiPolygon`, or `MultiPoint`. 
 pub mod extremes;
-=======
-/// Orients a Polygon's exterior and interior rings
-pub mod orient;
 /// Rotates a geometry around either its centroid or a point by an angle, given in degrees.
-pub mod rotate;
->>>>>>> 1a8e5c3c
+pub mod rotate;